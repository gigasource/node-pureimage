--- conflicted
+++ resolved
@@ -1,11 +1,8 @@
 <?xml version="1.0" encoding="UTF-8"?>
 <project version="4">
   <component name="JavaScriptLibraryMappings">
-<<<<<<< HEAD
-=======
     <file url="file://$PROJECT_DIR$" libraries="{node-pureimage node_modules}" />
     <includedPredefinedLibrary name="ECMAScript 6" />
->>>>>>> bdc31dae
     <includedPredefinedLibrary name="Node.js Core" />
   </component>
 </project>