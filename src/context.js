--- conflicted
+++ resolved
@@ -994,8 +994,6 @@
  */
 function fract(v) {  return v-Math.floor(v);   }
 
-<<<<<<< HEAD
-=======
 /**
  * Make Line
  * 
@@ -1014,7 +1012,6 @@
  * @param {Array} path 
  * @returns 
  */
->>>>>>> bc2b7d08
 function pathToLines(path) {
     var lines = [];
     var curr = null;
